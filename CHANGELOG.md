--- conflicted
+++ resolved
@@ -2,12 +2,10 @@
 
 ### vNEXT
 
-<<<<<<< HEAD
 - `apollo-engine-reporting`: When multiple instances of `apollo-engine-reporting` are loaded (an uncommon edge case), ensure that `encodedTraces` are handled only once rather than once per loaded instance. [PR #2040](https://github.com/apollographql/apollo-server/pull/2040)
-=======
+
 ### v2.2.6
 
->>>>>>> 1e5cdc63
 - `apollo-server-micro`: Set the `Content-type` to `text/html` for GraphQL Playground. [PR #2026](https://github.com/apollographql/apollo-server/pull/2026)
 
 ### v2.2.5
